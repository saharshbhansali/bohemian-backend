import os
from dotenv import load_dotenv
from sqlalchemy import (
    Column,
    Integer,
    Float,
    String,
    BLOB,
    DateTime,
    Enum,
    ForeignKey,
    create_engine,
)
from sqlalchemy.orm import relationship, sessionmaker, declarative_base
from datetime import datetime


load_dotenv()

DATABASE_URL = os.getenv("DATABASE_URL")

Base = declarative_base()
engine = create_engine(DATABASE_URL, connect_args={"check_same_thread": False})
SessionLocal = sessionmaker(autocommit=False, autoflush=False, bind=engine)


class Election(Base):
    __tablename__ = "elections"
    id = Column(Integer, primary_key=True, index=True)
    title = Column(String, index=True)
    voting_system = Column(
        Enum(
            "traditional",
            "ranked_choice",
            "score_voting",
            "quadratic_voting",
            name="voting_system_options",
        ),
        default="traditional",
    )
    end_time = Column(DateTime, nullable=True)
    candidates = relationship("Candidate", back_populates="election")


class Candidate(Base):
    __tablename__ = "candidates"
    id = Column(Integer, primary_key=True, index=True)
    name = Column(String, index=True)
    election_id = Column(Integer, ForeignKey("elections.id"))
    votes = Column(Integer, default=0, nullable=False)
    election = relationship("Election", back_populates="candidates")


class Vote(Base):
    __tablename__ = "votes"
    id = Column(Integer, primary_key=True, index=True)
    validation_token = Column(String, index=True, nullable=False)
    election_id = Column(Integer, ForeignKey("elections.id"))
    candidate_id = Column(Integer, ForeignKey("candidates.id"))
    election = relationship("Election")
    candidate = relationship("Candidate")


class AlternativeVote(Base):
    __tablename__ = "alternative_votes"
    id = Column(Integer, primary_key=True, index=True)
    validation_token = Column(String, index=True, nullable=False)
    election_id = Column(Integer, ForeignKey("elections.id"))
    vote_string = Column(String, index=True, default="")
    vote = Column(BLOB, index=True)
    election = relationship("Election")


class AuthorizationToken(Base):
    __tablename__ = "authorization_tokens"
    id = Column(Integer, primary_key=True, index=True)
    auth_token = Column(String, index=True)
<<<<<<< HEAD
=======
    election_id = Column(Integer, ForeignKey("elections.id"))
    election = relationship("Election")
>>>>>>> 196afc0c


class ElectionWinner(Base):
    __tablename__ = "election_winners"
    id = Column(Integer, primary_key=True, index=True)
    election_id = Column(Integer, ForeignKey("elections.id"))
    winner_id = Column(Integer, ForeignKey("candidates.id"))
    votes = Column(Float, default=0, nullable=False)
    election = relationship("Election")
    winner = relationship("Candidate")


Base.metadata.create_all(bind=engine)<|MERGE_RESOLUTION|>--- conflicted
+++ resolved
@@ -75,11 +75,8 @@
     __tablename__ = "authorization_tokens"
     id = Column(Integer, primary_key=True, index=True)
     auth_token = Column(String, index=True)
-<<<<<<< HEAD
-=======
     election_id = Column(Integer, ForeignKey("elections.id"))
     election = relationship("Election")
->>>>>>> 196afc0c
 
 
 class ElectionWinner(Base):
