import logging
import json
from fastapi.middleware.cors import CORSMiddleware
from fastapi import FastAPI, HTTPException, Depends, Request, Query
from sqlalchemy.orm import Session
from pydantic import BaseModel, Field, constr
from typing import List, Dict
from .models import (
    Election,
    Candidate,
    Vote,
    AlternativeVote,
    AuthorizationToken,
    ElectionWinner,
    SessionLocal,
)
from .utils import (
    generate_otp,
    create_auth_token,
    send_email,
    handle_otp_storage_and_notification,
)
from fastapi.security import HTTPBearer, HTTPAuthorizationCredentials
from datetime import datetime, UTC as datetime_UTC
from .vote_calculation import (
    calculate_traditional_votes,
    calculate_ranked_choice_votes,
    calculate_score_votes,
    calculate_quadratic_votes,
)

# Configure logging
logging.basicConfig(level=logging.INFO)
logger = logging.getLogger(__name__)

app = FastAPI()

# Add CORS middleware
app.add_middleware(
    CORSMiddleware,
    allow_origins=["*"],
    allow_credentials=True,
    allow_methods=["*"],
    allow_headers=["*"],
)


@app.middleware("http")
async def log_requests(request: Request, call_next):
    logger.info(f"Request: {request.method} {request.url}")
    response = await call_next(request)
    logger.info(f"Response: {response.status_code}")
    return response


# Dependency to get the DB session
def get_db():
    db = SessionLocal()
    try:
        yield db
    finally:
        db.close()


# Pydantic Models
class VoteCreate(BaseModel):
    vote: int


class AlternativeVoteCreate(BaseModel):
    vote: str


class emails(BaseModel):
    # emails: str
    emails: List[str]


class CandidateCreate(BaseModel):
    name: str


class CandidateResponse(BaseModel):
    id: int
    name: str
    votes: float


class ElectionCreate(BaseModel):
    title: str
    voting_system: str = Field(
        ..., pattern="^(traditional|ranked_choice|score_voting|quadratic_voting)$"
    )
    end_time: datetime
    candidates: List[CandidateCreate]
    voter_emails: List[str]


class ElectionResponse(BaseModel):
    id: int
    title: str
    candidates: List[CandidateResponse]


class ElectionResultsResponse(BaseModel):
    election_title: str
    voting_system: str = Field(
        ..., pattern="^(traditional|ranked_choice|score_voting|quadratic_voting)$"
    )
    results: List[CandidateResponse]
    winner: CandidateResponse = None
    is_draw: bool = False


security = HTTPBearer()

SEND_EMAILS = False  # Set to True to enable email sending
WRITE_TO_CSV = True  # Set to True to enable writing to CSV


## CRUD Endpoints


# Create an election, and geenrate and send OTPs
@app.post("/elections/", response_model=ElectionResponse)
def create_election(election: ElectionCreate, db: Session = Depends(get_db)):
<<<<<<< HEAD
    # To clear out the OTP table: db.query(OTP).delete(synchronize_session=False)
    # Generate OTPs
    email_otp_mapping = {}
    for email in election.voter_emails:
        otp = generate_otp()
        auth_token = create_auth_token(email, otp)
        db_auth = AuthorizationToken(auth_token=auth_token)
        db.add(db_auth)
        email_otp_mapping[email] = otp
    db.commit()
    handle_otp_storage_and_notification(
        email_otp_mapping, send_emails=SEND_EMAILS, write_to_csv=WRITE_TO_CSV
    )
=======
>>>>>>> 196afc0c

    # Create election
    db_election = Election(
        title=election.title,
        end_time=election.end_time,
        voting_system=election.voting_system,
    )
    db.add(db_election)
    db.commit()
    db.refresh(db_election)

    candidates = []
    for candidate in election.candidates:
        db_candidate = Candidate(name=candidate.name, election_id=db_election.id)
        db.add(db_candidate)
        db.commit()
        db.refresh(db_candidate)
        candidates.append(db_candidate)
    db_election.candidates = candidates

    # To clear out the OTP table: db.query(OTP).delete(synchronize_session=False)
    # Generate OTPs
    email_otp_mapping = {}
    for email in election.voter_emails:
        otp = generate_otp()
        auth_token = create_auth_token(email, otp)
        db_auth = AuthorizationToken(auth_token=auth_token, election_id=db_election.id)
        db.add(db_auth)
        email_otp_mapping[email] = otp
    db.commit()
    handle_otp_storage_and_notification(
        email_otp_mapping, send_emails=SEND_EMAILS, write_to_csv=WRITE_TO_CSV
    )

    return db_election


# Vote in an election
@app.post("/elections/{election_id}/vote", response_model=dict)
def vote_in_election(
    election_id: int,
    vote: VoteCreate | AlternativeVoteCreate,
    credentials: HTTPAuthorizationCredentials = Depends(security),
    db: Session = Depends(get_db),
):
    validation_token = credentials.credentials
    # Validate auth_token
    auth_token_record = (
        db.query(AuthorizationToken)
<<<<<<< HEAD
        .filter(AuthorizationToken.auth_token == validation_token)
=======
        .filter(
            (AuthorizationToken.auth_token == validation_token)
            & (AuthorizationToken.election_id == election_id)
        )
>>>>>>> 196afc0c
        .first()
    )
    if auth_token_record is None:
        raise HTTPException(status_code=401, detail="Invalid OTP")

    election = db.query(Election).filter(Election.id == election_id).first()

    if election.voting_system == "traditional" and type(vote.vote) == type(0):
        # Traditional voting logic
        candidate = (
            db.query(Candidate)
            .filter(Candidate.id == vote.vote, Candidate.election_id == election_id)
            .first()
        )
        if candidate is None:
            raise HTTPException(
                status_code=404, detail="Candidate not found for this election"
            )
        db_vote = Vote(
            validation_token=validation_token,
            election_id=election.id,
            candidate_id=candidate.id,
        )
        db.add(db_vote)
    elif election.voting_system in (
        "ranked_choice",
        "score_voting",
        "quadratic_voting",
    ) and type(vote.vote) == type(""):
        # Parse the JSON data
        # sample: '{"id1":1, "id2":2, "id3":3, "id4":4}'
        vote_data = json.loads(vote.vote)
        for candidate_id in vote_data:
            if (
                not db.query(Candidate)
                .filter(
                    Candidate.id == candidate_id, Candidate.election_id == election_id
                )
                .first()
            ):
                raise HTTPException(
                    status_code=404,
                    detail=f"Candidate with ID {candidate_id} not found for this election",
                )

        db_vote = AlternativeVote(
            validation_token=validation_token,
            election_id=election.id,
            vote_string=vote.vote,
            vote=str.encode(vote.vote),
        )
        db.add(db_vote)
    else:
        raise HTTPException(
            status_code=400,
            detail="Invalid voting system and/or vote type for this election",
        )

    db.commit()
    db.delete(auth_token_record)
    db.commit()
    return {"message": "Vote cast successfully"}


# Get election results
@app.get("/elections/{election_id}/results", response_model=ElectionResultsResponse)
def get_election_results(election_id: int, db: Session = Depends(get_db)):
    election = db.query(Election).filter(Election.id == election_id).first()
    if not election:
        raise HTTPException(status_code=404, detail="Election not found")

    candidates = db.query(Candidate).filter(Candidate.election_id == election_id).all()
    if not candidates:
        raise HTTPException(
            status_code=404, detail="No candidates found for this election"
        )

    # Check if the election has expired
    if election.end_time and datetime.now(datetime_UTC) > election.end_time.replace(
        tzinfo=datetime_UTC
    ):
        # Check if the winner has already been decided and stored
        stored_winner = (
            db.query(ElectionWinner)
            .filter(ElectionWinner.election_id == election_id)
            .first()
        )
        if stored_winner:
            winner_candidate = (
                db.query(Candidate)
                .filter(Candidate.id == stored_winner.winner_id)
                .first()
            )
            results = [
                CandidateResponse(
                    id=candidate.id,
                    name=candidate.name,
                    votes=winner_candidate.votes,
                )
                for candidate in candidates
            ]
            results.sort(key=lambda candidate: candidate.votes, reverse=True)
            return ElectionResultsResponse(
                election_title=election.title,
                voting_system=election.voting_system,
                results=results,
                winner=CandidateResponse(
                    id=winner_candidate.id,
                    name=winner_candidate.name,
                    votes=winner_candidate.votes,
                ),
            )
        else:
            pass

    # Calculate votes for each candidate
    if election.voting_system == "traditional":
        candidate_votes = calculate_traditional_votes(election_id, db)

        # Create response with vote counts
        results = [
            CandidateResponse(
                id=candidate.id,
                name=candidate.name,
                votes=candidate_votes[candidate.id],
            )
            for candidate in candidates
        ]

        # Sort candidates by votes in descending order
        results.sort(key=lambda candidate: candidate.votes, reverse=True)

    elif election.voting_system == "ranked_choice":
        candidate_votes = calculate_ranked_choice_votes(election_id, db)
        # print(candidate_votes)
        results = [
            CandidateResponse(
                id=candidate.id,
                name=candidate.name,
                votes=candidate_votes[candidate.id],
            )
            for candidate in candidates
            if candidate.id in candidate_votes.keys()
        ]
    elif election.voting_system == "score_voting":
        candidate_votes = calculate_score_votes(election_id, db)
    elif election.voting_system == "quadratic_voting":
        candidate_votes = calculate_quadratic_votes(election_id, db)
    else:
        raise HTTPException(status_code=400, detail="Invalid voting system")

    # Check if the election has expired
    if election.end_time and datetime.now(datetime_UTC) > election.end_time.replace(
        tzinfo=datetime_UTC
    ):
        # print(results)
        # Check for draw
        max_votes = results[0].votes
        top_candidates = [
            candidate for candidate in results if candidate.votes == max_votes
        ]
        if len(top_candidates) > 1:
            return ElectionResultsResponse(
                election_title=election.title,
                voting_system=election.voting_system,
                results=results,
                is_draw=True,
            )

        winner = results[0]
        # Store the winner in the ElectionWinner table
        db_winner = ElectionWinner(
            election_id=election.id, winner_id=winner.id, votes=winner.votes
        )
        db.add(db_winner)
        db.commit()
        return ElectionResultsResponse(
            election_title=election.title,
            voting_system=election.voting_system,
            results=results,
            winner=winner,
        )

    return ElectionResultsResponse(
        election_title=election.title,
        voting_system=election.voting_system,
        results=results,
    )<|MERGE_RESOLUTION|>--- conflicted
+++ resolved
@@ -124,22 +124,6 @@
 # Create an election, and geenrate and send OTPs
 @app.post("/elections/", response_model=ElectionResponse)
 def create_election(election: ElectionCreate, db: Session = Depends(get_db)):
-<<<<<<< HEAD
-    # To clear out the OTP table: db.query(OTP).delete(synchronize_session=False)
-    # Generate OTPs
-    email_otp_mapping = {}
-    for email in election.voter_emails:
-        otp = generate_otp()
-        auth_token = create_auth_token(email, otp)
-        db_auth = AuthorizationToken(auth_token=auth_token)
-        db.add(db_auth)
-        email_otp_mapping[email] = otp
-    db.commit()
-    handle_otp_storage_and_notification(
-        email_otp_mapping, send_emails=SEND_EMAILS, write_to_csv=WRITE_TO_CSV
-    )
-=======
->>>>>>> 196afc0c
 
     # Create election
     db_election = Election(
@@ -189,14 +173,10 @@
     # Validate auth_token
     auth_token_record = (
         db.query(AuthorizationToken)
-<<<<<<< HEAD
-        .filter(AuthorizationToken.auth_token == validation_token)
-=======
         .filter(
             (AuthorizationToken.auth_token == validation_token)
             & (AuthorizationToken.election_id == election_id)
         )
->>>>>>> 196afc0c
         .first()
     )
     if auth_token_record is None:
